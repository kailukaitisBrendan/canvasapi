--- conflicted
+++ resolved
@@ -947,7 +947,6 @@
 
         return ExternalTool(self._requester, response_json)
 
-<<<<<<< HEAD
     def submit_assignment(self, assignment_id, submission, **kwargs):
         """
         Makes a submission for an assignment.
@@ -1116,7 +1115,7 @@
             ),
         )
         return response.status_code == 204
-=======
+
     def list_external_feeds(self):
         """
         Returns the list of External Feeds this course.
@@ -1172,7 +1171,6 @@
             'courses/%s/external_feeds/%s' % (self.id, feed_id)
         )
         return ExternalFeed(self._requester, response.json())
->>>>>>> c26ba8a0
 
     def list_files(self, **kwargs):
         """
