--- conflicted
+++ resolved
@@ -1120,12 +1120,8 @@
             Submission,
             self._requester,
             'GET',
-<<<<<<< HEAD
             'courses/{}/assignments/{}/submissions'.format(self.id, assignment_id),
-=======
-            'courses/%s/assignments/%s/submissions' % (self.id, assignment_id),
             {'course_id': self.id},
->>>>>>> 51169f27
             _kwargs=combine_kwargs(**kwargs)
         )
 
@@ -1148,12 +1144,8 @@
             Submission,
             self._requester,
             'GET',
-<<<<<<< HEAD
             'courses/{}/students/submissions'.format(self.id),
-=======
-            'courses/%s/students/submissions' % (self.id),
             {'course_id': self.id},
->>>>>>> 51169f27
             _kwargs=combine_kwargs(**kwargs)
         )
 
