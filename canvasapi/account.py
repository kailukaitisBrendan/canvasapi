from __future__ import absolute_import, division, print_function, unicode_literals

import os
import warnings

from six import python_2_unicode_compatible, string_types

from canvasapi.canvas_object import CanvasObject
from canvasapi.exceptions import CanvasException, RequiredFieldMissing
from canvasapi.grading_standard import GradingStandard
from canvasapi.paginated_list import PaginatedList
from canvasapi.rubric import Rubric
from canvasapi.sis_import import SisImport
from canvasapi.util import combine_kwargs, obj_or_id


@python_2_unicode_compatible
class Account(CanvasObject):

    def __str__(self):
        return "{} ({})".format(self.name, self.id)

    def close_notification_for_user(self, user, notification):
        """
        If the user no long wants to see a notification, it can be
        excused with this call.

        :calls: `DELETE /api/v1/accounts/:account_id/users/:user_id/account_notifications/:id \
        <https://canvas.instructure.com/doc/api/account_notifications.html#method.account_notifications.user_close_notification>`_

        :param user: The user object or ID to close the notificaton for.
        :type user: :class:`canvasapi.user.User` or int
        :param notification: The notification object or ID to close.
        :type notification: :class:`canvasapi.account.AccountNotification` or int

        :rtype: :class:`canvasapi.account.AccountNotification`
        """
        from canvasapi.user import User

        user_id = obj_or_id(user, "user", (User,))
        notif_id = obj_or_id(notification, "notification", (AccountNotification,))

        response = self._requester.request(
            'DELETE',
            'accounts/{}/users/{}/account_notifications/{}'.format(self.id, user_id, notif_id)
        )
        return AccountNotification(self._requester, response.json())

    def create_account(self, **kwargs):
        """
        Create a new root account.

        :calls: `POST /api/v1/accounts/:account_id/root_accounts \
        <https://canvas.instructure.com/doc/api/accounts.html#method.accounts.create>`_

        :rtype: :class:`canvasapi.account.Account`
        """
        response = self._requester.request(
            'POST',
            'accounts/{}/root_accounts'.format(self.id),
            _kwargs=combine_kwargs(**kwargs)
        )
        return Account(self._requester, response.json())

    def create_course(self, **kwargs):
        """
        Create a course.

        :calls: `POST /api/v1/accounts/:account_id/courses \
        <https://canvas.instructure.com/doc/api/courses.html#method.courses.create>`_

        :rtype: :class:`canvasapi.course.Course`
        """
        from canvasapi.course import Course
        response = self._requester.request(
            'POST',
            'accounts/{}/courses'.format(self.id),
            account_id=self.id,
            _kwargs=combine_kwargs(**kwargs)
        )
        return Course(self._requester, response.json())

    def create_subaccount(self, account, **kwargs):
        """
        Add a new sub-account to a given account.

        :calls: `POST /api/v1/accounts/:account_id/sub_accounts \
        <https://canvas.instructure.com/doc/api/accounts.html#method.sub_accounts.create>`_

        :param account: The name of the account
        :type account: str

        :rtype: :class:`canvasapi.account.Account`
        """
        if isinstance(account, dict) and 'name' in account:
            kwargs['account'] = account
        else:
            raise RequiredFieldMissing("Dictionary with key 'name' is required.")

        response = self._requester.request(
            'POST',
            'accounts/{}/sub_accounts'.format(self.id),
            _kwargs=combine_kwargs(**kwargs)
        )
        return Account(self._requester, response.json())

    def create_user(self, pseudonym, **kwargs):
        """
        Create and return a new user and pseudonym for an account.

        :calls: `POST /api/v1/accounts/:account_id/users \
        <https://canvas.instructure.com/doc/api/users.html#method.users.create>`_

        :param pseudonym: The pseudonym of the account.
        :type pseudonym: dict
        :rtype: :class:`canvasapi.user.User`
        """
        from canvasapi.user import User

        if isinstance(pseudonym, dict) and 'unique_id' in pseudonym:
            kwargs['pseudonym'] = pseudonym
        else:
            raise RequiredFieldMissing("Dictionary with key 'unique_id' is required.")

        response = self._requester.request(
            'POST',
            'accounts/{}/users'.format(self.id),
            _kwargs=combine_kwargs(**kwargs)
        )
        return User(self._requester, response.json())

    def create_notification(self, account_notification, **kwargs):
        """
        Create and return a new global notification for an account.

        :calls: `POST /api/v1/accounts/:account_id/account_notifications \
        <https://canvas.instructure.com/doc/api/account_notifications.html#method.account_notifications.create>`_

        :param account_notification: The notification to create.
        :type account_notification: dict
        :rtype: :class:`canvasapi.account.AccountNotification`
        """
        required_key_list = ['subject', 'message', 'start_at', 'end_at']
        required_keys_present = all((x in account_notification for x in required_key_list))

        if isinstance(account_notification, dict) and required_keys_present:
            kwargs['account_notification'] = account_notification
        else:
            raise RequiredFieldMissing((
                "account_notification must be a dictionary with keys "
                "'subject', 'message', 'start_at', and 'end_at'."
            ))

        response = self._requester.request(
            'POST',
            'accounts/{}/account_notifications'.format(self.id),
            _kwargs=combine_kwargs(**kwargs)
        )
        return AccountNotification(self._requester, response.json())

    def delete(self):
        """
        Delete the current account

        Note: Cannot delete an account with active courses or active
        sub accounts. Cannot delete a root account.

        :calls: `DELETE /api/v1/accounts/:account_id/sub_accounts/:id \
        <https://canvas.beta.instructure.com/doc/api/accounts.html#method.sub_accounts.destroy>`_

        :returns: True if successfully deleted; False otherwise.
        :rtype: bool
        """
        if not hasattr(self, 'parent_account_id') or not self.parent_account_id:
            raise CanvasException("Cannot delete a root account.")

        response = self._requester.request(
            'DELETE',
            'accounts/{}/sub_accounts/{}'.format(self.parent_account_id, self.id)
        )

        return response.json().get('workflow_state') == 'deleted'

    def delete_user(self, user):
        """
        Delete a user record from a Canvas root account.

        If a user is associated with multiple root accounts (in a
        multi-tenant instance of Canvas), this action will NOT remove
        them from the other accounts.

        WARNING: This API will allow a user to remove themselves from
        the account. If they do this, they won't be able to make API
        calls or log into Canvas at that account.

        :calls: `DELETE /api/v1/accounts/:account_id/users/:user_id \
        <https://canvas.instructure.com/doc/api/accounts.html#method.accounts.remove_user>`_

        :param user: The user object or ID to delete.
        :type user: :class:`canvasapi.user.User` or int

        :rtype: :class:`canvasapi.user.User`
        """
        from canvasapi.user import User

        user_id = obj_or_id(user, "user", (User,))

        response = self._requester.request(
            'DELETE',
            'accounts/{}/users/{}'.format(self.id, user_id)
        )
        return User(self._requester, response.json())

    def get_courses(self, **kwargs):
        """
        Retrieve the list of courses in this account.

        :calls: `GET /api/v1/accounts/:account_id/courses \
        <https://canvas.instructure.com/doc/api/accounts.html#method.accounts.courses_api>`_

        :rtype: :class:`canvasapi.paginated_list.PaginatedList` of
            :class:`canvasapi.course.Course`
        """
        from canvasapi.course import Course

        return PaginatedList(
            Course,
            self._requester,
            'GET',
            'accounts/{}/courses'.format(self.id),
            _kwargs=combine_kwargs(**kwargs)
        )

    def get_external_tool(self, tool):
        """
        :calls: `GET /api/v1/accounts/:account_id/external_tools/:external_tool_id \
        <https://canvas.instructure.com/doc/api/external_tools.html#method.external_tools.show>`_

        :param tool: The object or ID of the tool
        :type tool: :class:`canvasapi.external_tool.ExternalTool` or int

        :rtype: :class:`canvasapi.external_tool.ExternalTool`
        """
        from canvasapi.external_tool import ExternalTool

        tool_id = obj_or_id(tool, "tool", (ExternalTool,))

        response = self._requester.request(
            'GET',
            'accounts/{}/external_tools/{}'.format(self.id, tool_id),
        )
        tool_json = response.json()
        tool_json.update({'account_id': self.id})

        return ExternalTool(self._requester, tool_json)

    def get_external_tools(self, **kwargs):
        """
        :calls: `GET /api/v1/accounts/:account_id/external_tools \
        <https://canvas.instructure.com/doc/api/external_tools.html#method.external_tools.index>`_

        :rtype: :class:`canvasapi.paginated_list.PaginatedList` of
            :class:`canvasapi.external_tool.ExternalTool`
        """
        from canvasapi.external_tool import ExternalTool

        return PaginatedList(
            ExternalTool,
            self._requester,
            'GET',
            'accounts/{}/external_tools'.format(self.id),
            {'account_id': self.id},
            _kwargs=combine_kwargs(**kwargs)
        )

    def get_index_of_reports(self, report_type):
        """
        Retrieve all reports that have been run for the account of a specific type.

        :calls: `GET /api/v1/accounts/:account_id/reports/:report \
        <https://canvas.instructure.com/doc/api/account_reports.html#method.account_reports.index>`_

        :param report_type: The type of report.
        :type report_type: str
        :rtype: :class:`canvasapi.paginated_list.PaginatedList` of
            :class:`canvasapi.account.AccountReport`
        """
        return PaginatedList(
            AccountReport,
            self._requester,
            'GET',
            'accounts/{}/reports/{}'.format(self.id, report_type)
        )

    def get_reports(self):
        """
        Return a list of reports for the current context.

        :calls: `GET /api/v1/accounts/:account_id/reports \
        <https://canvas.instructure.com/doc/api/account_reports.html#method.account_reports.available_reports>`_

        :rtype: :class:`canvasapi.paginated_list.PaginatedList` of
            :class:`canvasapi.account.AccountReport`
        """
        return PaginatedList(
            AccountReport,
            self._requester,
            'GET',
            'accounts/{}/reports'.format(self.id)
        )

    def get_subaccounts(self, recursive=False):
        """
        List accounts that are sub-accounts of the given account.

        :calls: `GET /api/v1/accounts/:account_id/sub_accounts \
        <https://canvas.instructure.com/doc/api/accounts.html#method.accounts.sub_accounts>`_

        :param recursive: If true, the entire account tree underneath this account will \
        be returned. If false, only direct sub-accounts of this  account will be returned.
        :type recursive: bool
        :rtype: :class:`canvasapi.paginated_list.PaginatedList` of
            :class:`canvasapi.account.Account`
        """
        return PaginatedList(
            Account,
            self._requester,
            'GET',
            'accounts/{}/sub_accounts'.format(self.id),
            recursive=recursive
        )

    def get_users(self, **kwargs):
        """
        Retrieve a list of users associated with this account.

        :calls: `GET /api/v1/accounts/:account_id/users \
        <https://canvas.instructure.com/doc/api/users.html#method.users.index>`_

        :rtype: :class:`canvasapi.paginated_list.PaginatedList` of :class:`canvasapi.user.User`
        """
        from canvasapi.user import User

        return PaginatedList(
            User,
            self._requester,
            'GET',
            'accounts/{}/users'.format(self.id),
            _kwargs=combine_kwargs(**kwargs)
        )

    def get_user_notifications(self, user):
        """
        Return a list of all global notifications in the account for
        this user. Any notifications that have been closed by the user
        will not be returned.

        :calls: `GET /api/v1/accounts/:account_id/users/:user_id/account_notifications \
        <https://canvas.instructure.com/doc/api/account_notifications.html#method.account_notifications.user_index>`_

        :param user: The user object or ID to retrieve notifications for.
        :type user: :class:`canvasapi.user.User` or int

        :rtype: :class:`canvasapi.paginated_list.PaginatedList` of
            :class:`canvasapi.account.AccountNotification`
        """
        from canvasapi.user import User

        user_id = obj_or_id(user, "user", (User,))

        return PaginatedList(
            AccountNotification,
            self._requester,
            'GET',
            'accounts/{}/users/{}/account_notifications'.format(self.id, user_id)
        )

    def update(self, **kwargs):
        """
        Update an existing account.

        :calls: `PUT /api/v1/accounts/:id \
        <https://canvas.instructure.com/doc/api/accounts.html#method.accounts.update>`_

        :returns: True if the account was updated, False otherwise.
        :rtype: bool
        """
        response = self._requester.request(
            'PUT',
            'accounts/{}'.format(self.id),
            _kwargs=combine_kwargs(**kwargs)
        )

        if 'name' in response.json():
            super(Account, self).set_attributes(response.json())
            return True
        else:
            return False

    def list_roles(self, **kwargs):
        """
        List the roles available to an account.

        .. warning::
            .. deprecated:: 0.10.0
                Use :func:`canvasapi.account.Account.get_roles` instead.

        :calls: `GET /api/v1/accounts/:account_id/roles \
        <https://canvas.instructure.com/doc/api/roles.html#method.role_overrides.api_index>`_

        :rtype: :class:`canvasapi.paginated_list.PaginatedList` of
            :class:`canvasapi.account.Role`
        """
        warnings.warn(
            "`list_roles` is being deprecated and will be removed in a future version."
            " Use `get_roles` instead",
            DeprecationWarning
        )

        return self.get_roles(**kwargs)

    def get_roles(self, **kwargs):
        """
        List the roles available to an account.

        :calls: `GET /api/v1/accounts/:account_id/roles \
        <https://canvas.instructure.com/doc/api/roles.html#method.role_overrides.api_index>`_

        :rtype: :class:`canvasapi.paginated_list.PaginatedList` of
            :class:`canvasapi.account.Role`
        """

        return PaginatedList(
            Role,
            self._requester,
            'GET',
            'accounts/{}/roles'.format(self.id),
            _kwargs=combine_kwargs(**kwargs)
        )

    def get_role(self, role):
        """
        Retrieve a role by ID.

        :calls: `GET /api/v1/accounts/:account_id/roles/:id \
        <https://canvas.instructure.com/doc/api/roles.html#method.role_overrides.show>`_

        :param role: The object or ID of the role.
        :type role: :class:`canvasapi.account.Role` or int

        :rtype: :class:`canvasapi.account.Role`
        """
        role_id = obj_or_id(role, "role", (Role,))

        response = self._requester.request(
            'GET',
            'accounts/{}/roles/{}'.format(self.id, role_id)
        )
        return Role(self._requester, response.json())

    def create_role(self, label, **kwargs):
        """
        Create a new course-level or account-level role.

        :calls: `POST /api/v1/accounts/:account_id/roles \
        <https://canvas.instructure.com/doc/api/roles.html#method.role_overrides.add_role>`_

        :param label: The label for the role.
        :type label: str
        :rtype: :class:`canvasapi.account.Role`
        """
        response = self._requester.request(
            'POST',
            'accounts/{}/roles'.format(self.id),
            label=label,
            _kwargs=combine_kwargs(**kwargs)
        )
        return Role(self._requester, response.json())

    def deactivate_role(self, role, **kwargs):
        """
        Deactivate a custom role.

        :calls: `DELETE /api/v1/accounts/:account_id/roles/:id \
        <https://canvas.instructure.com/doc/api/roles.html#method.role_overrides.remove_role>`_

        :param role: The object or ID of the role.
        :type role: :class:`canvasapi.account.Role` or int

        :rtype: :class:`canvasapi.account.Role`
        """
        role_id = obj_or_id(role, "role", (Role,))

        response = self._requester.request(
            'DELETE',
            'accounts/{}/roles/{}'.format(self.id, role_id),
            _kwargs=combine_kwargs(**kwargs)
        )
        return Role(self._requester, response.json())

    def activate_role(self, role, **kwargs):
        """
        Reactivate an inactive role.

        :calls: `POST /api/v1/accounts/:account_id/roles/:id/activate \
        <https://canvas.instructure.com/doc/api/roles.html#method.role_overrides.activate_role>`_

        :param role: The object or ID of the role.
        :type role: :class:`canvasapi.account.Role` or int
        :rtype: :class:`canvasapi.account.Role`
        """
        role_id = obj_or_id(role, "role", (Role,))

        response = self._requester.request(
            'POST',
            'accounts/{}/roles/{}/activate'.format(self.id, role_id),
            _kwargs=combine_kwargs(**kwargs)
        )
        return Role(self._requester, response.json())

    def update_role(self, role, **kwargs):
        """
        Update permissions for an existing role.

        :calls: `PUT /api/v1/accounts/:account_id/roles/:id \
        <https://canvas.instructure.com/doc/api/roles.html#method.role_overrides.update>`_

        :param role: The object or ID of the role.
        :type role: :class:`canvasapi.account.Role` or int

        :rtype: :class:`canvasapi.account.Role`
        """
        role_id = obj_or_id(role, "role", (Role,))

        response = self._requester.request(
            'PUT',
            'accounts/{}/roles/{}'.format(self.id, role_id),
            _kwargs=combine_kwargs(**kwargs)
        )
        return Role(self._requester, response.json())

    def get_enrollment(self, enrollment, **kwargs):
        """
        Get an enrollment object by ID.

        :calls: `GET /api/v1/accounts/:account_id/enrollments/:id \
        <https://canvas.instructure.com/doc/api/enrollments.html#method.enrollments_api.show>`_

        :param enrollment: The object or ID of the enrollment to retrieve.
        :type enrollment: :class:`canvasapi.enrollment.Enrollment` or int

        :rtype: :class:`canvasapi.enrollment.Enrollment`
        """
        from canvasapi.enrollment import Enrollment

        enrollment_id = obj_or_id(enrollment, "enrollment", (Enrollment,))

        response = self._requester.request(
            'GET',
            'accounts/{}/enrollments/{}'.format(self.id, enrollment_id),
            _kwargs=combine_kwargs(**kwargs)
        )
        return Enrollment(self._requester, response.json())

    def list_groups(self, **kwargs):
        """
        Return a list of active groups for the specified account.

        .. warning::
            .. deprecated:: 0.10.0
                Use :func:`canvasapi.account.Account.get_groups` instead.

        :calls: `GET /api/v1/accounts/:account_id/groups \
        <https://canvas.instructure.com/doc/api/groups.html#method.groups.context_index>`_

        :rtype: :class:`canvasapi.paginated_list.PaginatedList` of :class:`canvasapi.group.Group`
        """
        warnings.warn(
            "`list_groups` is being deprecated and will be removed in a future version."
            " Use `get_groups` instead",
            DeprecationWarning
        )

        return self.get_groups(**kwargs)

    def get_groups(self, **kwargs):
        """
        Return a list of active groups for the specified account.

        :calls: `GET /api/v1/accounts/:account_id/groups \
        <https://canvas.instructure.com/doc/api/groups.html#method.groups.context_index>`_

        :rtype: :class:`canvasapi.paginated_list.PaginatedList` of :class:`canvasapi.group.Group`
        """
        from canvasapi.group import Group
        return PaginatedList(
            Group,
            self._requester,
            'GET',
            'accounts/{}/groups'.format(self.id),
            _kwargs=combine_kwargs(**kwargs)
        )

    def create_group_category(self, name, **kwargs):
        """
        Create a Group Category

        :calls: `POST /api/v1/accounts/:account_id/group_categories \
        <https://canvas.instructure.com/doc/api/group_categories.html#method.group_categories.create>`_

        :param name: Name of group category.
        :type name: str
        :rtype: :class:`canvasapi.group.GroupCategory`
        """
        from canvasapi.group import GroupCategory

        response = self._requester.request(
            'POST',
            'accounts/{}/group_categories'.format(self.id),
            name=name,
            _kwargs=combine_kwargs(**kwargs)
        )
        return GroupCategory(self._requester, response.json())

    def list_group_categories(self, **kwargs):
        """
        List group categories for a context.

        .. warning::
            .. deprecated:: 0.10.0
                Use :func:`canvasapi.account.Account.get_group_categories` instead.

        :calls: `GET /api/v1/accounts/:account_id/group_categories \
        <https://canvas.instructure.com/doc/api/group_categories.html#method.group_categories.index>`_

        :rtype: :class:`canvasapi.paginated_list.PaginatedList` of
            :class:`canvasapi.group.GroupCategory`
        """
        warnings.warn(
            "`list_group_categories` is being deprecated and will be removed "
            "in a future version. Use `get_group_categories` instead",
            DeprecationWarning
        )

        return self.get_group_categories(**kwargs)

    def get_group_categories(self, **kwargs):
        """
        List group categories for a context.

        :calls: `GET /api/v1/accounts/:account_id/group_categories \
        <https://canvas.instructure.com/doc/api/group_categories.html#method.group_categories.index>`_

        :rtype: :class:`canvasapi.paginated_list.PaginatedList` of
            :class:`canvasapi.group.GroupCategory`
        """
        from canvasapi.group import GroupCategory

        return PaginatedList(
            GroupCategory,
            self._requester,
            'GET',
            'accounts/{}/group_categories'.format(self.id),
            _kwargs=combine_kwargs(**kwargs)
        )

    def create_external_tool(self, name, privacy_level, consumer_key, shared_secret, **kwargs):
        """
        Create an external tool in the current account.

        :calls: `POST /api/v1/accounts/:account_id/external_tools \
        <https://canvas.instructure.com/doc/api/external_tools.html#method.external_tools.create>`_

        :param name: The name of the tool
        :type name: str
        :param privacy_level: What information to send to the external
            tool. Options are "anonymous", "name_only", "public"
        :type privacy_level: str
        :param consumer_key: The consumer key for the external tool
        :type consumer_key: str
        :param shared_secret: The shared secret with the external tool
        :type shared_secret: str
        :rtype: :class:`canvasapi.external_tool.ExternalTool`
        """
        from canvasapi.external_tool import ExternalTool

        response = self._requester.request(
            'POST',
            'accounts/{}/external_tools'.format(self.id),
            _kwargs=combine_kwargs(**kwargs)
        )
        response_json = response.json()
        response_json.update({'account_id': self.id})

        return ExternalTool(self._requester, response_json)

    def create_enrollment_term(self, **kwargs):
        """
        Create an enrollment term.

        :calls: `POST /api/v1/accounts/:account_id/terms \
        <https://canvas.instructure.com/doc/api/enrollment_terms.html#method.terms.create>`_

        :rtype: :class:`canvasapi.enrollment_term.EnrollmentTerm`
        """
        from canvasapi.enrollment_term import EnrollmentTerm

        response = self._requester.request(
            'POST',
            'accounts/{}/terms'.format(self.id),
            _kwargs=combine_kwargs(**kwargs)
        )
        enrollment_term_json = response.json()
        enrollment_term_json.update({'account_id': self.id})

        return EnrollmentTerm(self._requester, enrollment_term_json)

    def list_enrollment_terms(self, **kwargs):
        """
        List enrollment terms for a context.

        .. warning::
            .. deprecated:: 0.10.0
                Use :func:`canvasapi.account.Account.get_enrollment_terms` instead.

        :calls: `GET /api/v1/accounts/:account_id/terms \
        <https://canvas.instructure.com/doc/api/enrollment_terms.html#method.terms_api.index>`_

        :rtype: :class:`canvasapi.paginated_list.PaginatedList` of
            :class:`canvasapi.enrollment_term.EnrollmentTerm`
        """
        warnings.warn(
            "`list_enrollment_terms` is being deprecated and will be removed "
            "in a future version. Use `get_enrollment_terms` instead",
            DeprecationWarning
        )

        return self.get_enrollment_terms(**kwargs)

    def get_enrollment_terms(self, **kwargs):
        """
        List enrollment terms for a context.

        :calls: `GET /api/v1/accounts/:account_id/terms \
        <https://canvas.instructure.com/doc/api/enrollment_terms.html#method.terms_api.index>`_

        :rtype: :class:`canvasapi.paginated_list.PaginatedList` of
            :class:`canvasapi.enrollment_term.EnrollmentTerm`
        """
        from canvasapi.enrollment_term import EnrollmentTerm

        return PaginatedList(
            EnrollmentTerm,
            self._requester,
            'GET',
            'accounts/{}/terms'.format(self.id),
            {'account_id': self.id},
            _root='enrollment_terms',
            _kwargs=combine_kwargs(**kwargs)
        )

    def list_user_logins(self, **kwargs):
        """
        Given a user ID, return that user's logins for the given account.

        .. warning::
            .. deprecated:: 0.10.0
                Use :func:`canvasapi.account.Account.get_user_logins` instead.

        :calls: `GET /api/v1/accounts/:account_id/logins \
        <https://canvas.instructure.com/doc/api/logins.html#method.pseudonyms.index>`_

        :rtype: :class:`canvasapi.paginated_list.PaginatedList` of
            :class:`canvasapi.login.Login`
        """
        warnings.warn(
            "`list_user_logins` is being deprecated and will be removed in a "
            "future version. Use `get_user_logins` instead",
            DeprecationWarning
        )

        return self.get_user_logins(**kwargs)

    def get_user_logins(self, **kwargs):
        """
        Given a user ID, return that user's logins for the given account.

        :calls: `GET /api/v1/accounts/:account_id/logins \
        <https://canvas.instructure.com/doc/api/logins.html#method.pseudonyms.index>`_

        :rtype: :class:`canvasapi.paginated_list.PaginatedList` of
            :class:`canvasapi.login.Login`
        """
        from canvasapi.login import Login

        return PaginatedList(
            Login,
            self._requester,
            'GET',
            'accounts/{}/logins'.format(self.id),
            _kwargs=combine_kwargs(**kwargs)
        )

    def create_user_login(self, user, login, **kwargs):
        """
        Create a new login for an existing user in the given account

        :calls: `POST /api/v1/accounts/:account_id/logins \
        <https://canvas.instructure.com/doc/api/logins.html#method.pseudonyms.create>`_

        :param user: The attributes of the user to create a login for
        :type user: `dict`
        :param login: The attributes of the login to create
        :type login: `dict`
        :rtype: :class:`canvasapi.login.Login`
        """
        from canvasapi.login import Login

        if isinstance(user, dict) and 'id' in user:
            kwargs['user'] = user
        else:
            raise RequiredFieldMissing((
                "user must be a dictionary with keys "
                "'id'."
            ))

        if isinstance(login, dict) and 'unique_id' in login:
            kwargs['login'] = login
        else:
            raise RequiredFieldMissing((
                "login must be a dictionary with keys "
                "'unique_id'."
            ))

        response = self._requester.request(
            'POST',
            'accounts/{}/logins'.format(self.id),
            _kwargs=combine_kwargs(**kwargs)
        )
        return Login(self._requester, response.json())

    def get_department_level_participation_data_with_given_term(self, term_id):
        """
        Return page view hits all available or concluded courses in the given term

        :calls: `GET /api/v1/accounts/:account_id/analytics/terms/:term_id/activity \
        <https://canvas.instructure.com/doc/api/analytics.html#method.analytics_api.department_participation>`_

        :param term_id: The ID of the term, or the strings "current" or "completed"
        :type term_id: int or str

        :rtype: dict
        """

        response = self._requester.request(
            'GET',
            'accounts/{}/analytics/terms/{}/activity'.format(self.id, term_id)
        )
        return response.json()

    def get_department_level_participation_data_current(self):
        """
        Return page view hits all available courses in the default term

        :calls: `GET /api/v1/accounts/:account_id/analytics/current/activity \
        <https://canvas.instructure.com/doc/api/analytics.html#method.analytics_api.department_participation>`_

        :rtype: dict
        """

        response = self._requester.request(
            'GET',
            'accounts/{}/analytics/current/activity'.format(self.id)
        )
        return response.json()

    def get_department_level_participation_data_completed(self):
        """
        Return page view hits all concluded courses in the default term

        :calls: `GET /api/v1/accounts/:account_id/analytics/completed/activity \
        <https://canvas.instructure.com/doc/api/analytics.html#method.analytics_api.department_participation>`_

        :rtype: dict
        """

        response = self._requester.request(
            'GET',
            'accounts/{}/analytics/completed/activity'.format(self.id)
        )
        return response.json()

    def get_department_level_grade_data_with_given_term(self, term_id):
        """
        Return the distribution of all available or concluded grades with the given term

        :calls: `GET /api/v1/accounts/:account_id/analytics/terms/:term_id/grades \
        <https://canvas.instructure.com/doc/api/analytics.html#method.analytics_api.department_grades>`_

        :param term_id: The ID of the term, or the strings "current" or "completed"
        :type term_id: int or str

        :rtype: dict
        """

        response = self._requester.request(
            'GET',
            'accounts/{}/analytics/terms/{}/grades'.format(self.id, term_id)
        )
        return response.json()

    def get_department_level_grade_data_current(self):
        """
        Return the distribution of all available grades in the default term

        :calls: `GET /api/v1/accounts/:account_id/analytics/current/grades \
        <https://canvas.instructure.com/doc/api/analytics.html#method.analytics_api.department_grades>`_

        :rtype: dict
        """

        response = self._requester.request(
            'GET',
            'accounts/{}/analytics/current/grades'.format(self.id)
        )
        return response.json()

    def get_department_level_grade_data_completed(self):
        """
        Return the distribution of all concluded grades in the default term

        :calls: `GET /api/v1/accounts/:account_id/analytics/completed/grades \
        <https://canvas.instructure.com/doc/api/analytics.html#method.analytics_api.department_grades>`_

        :rtype: dict
        """

        response = self._requester.request(
            'GET',
            'accounts/{}/analytics/completed/grades'.format(self.id)
        )
        return response.json()

    def get_department_level_statistics_with_given_term(self, term_id):
        """
        Return numeric statistics about the department with the given term

        :calls: `GET /api/v1/accounts/:account_id/analytics/terms/:term_id/statistics \
        <https://canvas.instructure.com/doc/api/analytics.html#method.analytics_api.department_statistics>`_

        :param term_id: The ID of the term, or the strings "current" or "completed"
        :type term_id: int or str

        :rtype: dict
        """

        response = self._requester.request(
            'GET',
            'accounts/{}/analytics/terms/{}/statistics'.format(self.id, term_id)
        )
        return response.json()

    def get_department_level_statistics_current(self):
        """
        Return all available numeric statistics about the department in the default term

        :calls: `GET /api/v1/accounts/:account_id/analytics/current/statistics \
        <https://canvas.instructure.com/doc/api/analytics.html#method.analytics_api.department_statistics>`_

        :rtype: dict
        """

        response = self._requester.request(
            'GET',
            'accounts/{}/analytics/current/statistics'.format(self.id)
        )
        return response.json()

    def get_department_level_statistics_completed(self):
        """
        Return all available numeric statistics about the department in the default term

        :calls: `GET /api/v1/accounts/:account_id/analytics/current/statistics \
        <https://canvas.instructure.com/doc/api/analytics.html#method.analytics_api.department_statistics>`_

        :rtype: dict
        """

        response = self._requester.request(
            'GET',
            'accounts/{}/analytics/completed/statistics'.format(self.id)
        )
        return response.json()

    def add_authentication_providers(self, **kwargs):
        """
        Add external authentication providers for the account

        :calls: `POST /api/v1/accounts/:account_id/authentication_providers \
        <https://canvas.instructure.com/doc/api/authentication_providers.html#method.account_authorization_configs.create>`_

        :rtype: :class:`canvasapi.authentication_provider.AuthenticationProvider`
        """
        from canvasapi.authentication_provider import AuthenticationProvider

        response = self._requester.request(
            'POST',
            'accounts/{}/authentication_providers'.format(self.id),
            _kwargs=combine_kwargs(**kwargs)
        )
        authentication_providers_json = response.json()
        authentication_providers_json.update({'account_id': self.id})

        return AuthenticationProvider(self._requester, authentication_providers_json)

    def list_authentication_providers(self, **kwargs):
        """
        Return the list of authentication providers

        .. warning::
            .. deprecated:: 0.10.0
                Use :func:`canvasapi.account.Account.get_authentication_providers` instead.

        :calls: `GET /api/v1/accounts/:account_id/authentication_providers \
        <https://canvas.instructure.com/doc/api/authentication_providers.html#method.account_authorization_configs.index>`_

        :rtype: :class:`canvasapi.paginated_list.PaginatedList` of
            :class:`canvasapi.authentication_provider.AuthenticationProvider`
        """
        warnings.warn(
            "`list_authentication_providers` is being deprecated and will be "
            "removed in a future version. Use `get_authentication_providers` "
            "instead.",
            DeprecationWarning
        )

        return self.get_authentication_providers(**kwargs)

    def get_authentication_providers(self, **kwargs):
        """
        Return the list of authentication providers

        :calls: `GET /api/v1/accounts/:account_id/authentication_providers \
        <https://canvas.instructure.com/doc/api/authentication_providers.html#method.account_authorization_configs.index>`_

        :rtype: :class:`canvasapi.paginated_list.PaginatedList` of
            :class:`canvasapi.authentication_provider.AuthenticationProvider`
        """
        from canvasapi.authentication_provider import AuthenticationProvider

        return PaginatedList(
            AuthenticationProvider,
            self._requester,
            'GET',
            'accounts/{}/authentication_providers'.format(self.id),
            {'account_id': self.id},
            _kwargs=combine_kwargs(**kwargs)
        )

    def get_authentication_provider(self, authentication_provider, **kwargs):
        """
        Get the specified authentication provider

        :calls: `GET /api/v1/accounts/:account_id/authentication_providers/:id \
        <https://canvas.instructure.com/doc/api/authentication_providers.html#method.account_authorization_configs.show>`_

        :param authentication_provider: The object or ID of the authentication provider
        :type authentication_provider:
            :class:`canvasapi.authentication_provider.AuthenticationProvider` or int

        :rtype: :class:`canvasapi.authentication_provider.AuthenticationProvider`
        """
        from canvasapi.authentication_provider import AuthenticationProvider
        authentication_providers_id = obj_or_id(
            authentication_provider, "authentication provider", (
                AuthenticationProvider,
            )
        )

        response = self._requester.request(
            'GET',
            'accounts/{}/authentication_providers/{}'.format(self.id, authentication_providers_id),
            _kwargs=combine_kwargs(**kwargs)
        )

        return AuthenticationProvider(self._requester, response.json())

    def show_account_auth_settings(self, **kwargs):
        """
        Return the current state of each account level setting

        :calls: `GET /api/v1/accounts/:account_id/sso_settings \
        <https://canvas.instructure.com/doc/api/authentication_providers.html#method.account_authorization_configs.show_sso_settings>`_

        :rtype: :class:`canvasapi.account.SSOSettings`
        """

        response = self._requester.request(
            'GET',
            'accounts/{}/sso_settings'.format(self.id),
            _kwargs=combine_kwargs(**kwargs)
        )

        return SSOSettings(self._requester, response.json())

    def update_account_auth_settings(self, **kwargs):
        """
        Return the current state of account level after updated

        :calls: `PUT /api/v1/accounts/:account_id/sso_settings \
        <https://canvas.instructure.com/doc/api/authentication_providers.html#method.account_authorization_configs.update_sso_settings>`_

        :rtype: :class:`canvasapi.account.SSOSettings`
        """

        response = self._requester.request(
            'PUT',
            'accounts/{}/sso_settings'.format(self.id),
            _kwargs=combine_kwargs(**kwargs)
        )

        return SSOSettings(self._requester, response.json())

    def get_root_outcome_group(self):
        """
        Redirect to root outcome group for context

        :calls: `GET /api/v1/accounts/:account_id/root_outcome_group \
        <https://canvas.instructure.com/doc/api/outcome_groups.html#method.outcome_groups_api.redirect>`_

        :returns: The OutcomeGroup of the context.
        :rtype: :class:`canvasapi.outcome.OutcomeGroup`
        """
        from canvasapi.outcome import OutcomeGroup

        response = self._requester.request(
            'GET',
            'accounts/{}/root_outcome_group'.format(self.id)
        )
        return OutcomeGroup(self._requester, response.json())

    def get_outcome_group(self, group):
        """
        Returns the details of the Outcome Group with the given id.

        :calls: `GET /api/v1/accounts/:account_id/outcome_groups/:id \
            <https://canvas.instructure.com/doc/api/outcome_groups.html#method.outcome_groups_api.show>`_

        :param group: The outcome group object or ID to return.
        :type group: :class:`canvasapi.outcome.OutcomeGroup` or int

        :returns: An outcome group object.
        :rtype: :class:`canvasapi.outcome.OutcomeGroup`
        """
        from canvasapi.outcome import OutcomeGroup

        outcome_group_id = obj_or_id(group, "outcome group", (OutcomeGroup,))
        response = self._requester.request(
            'GET',
            'accounts/{}/outcome_groups/{}'.format(self.id, outcome_group_id)
        )

        return OutcomeGroup(self._requester, response.json())

    def get_outcome_groups_in_context(self):
        """
        Get all outcome groups for context - BETA

        :calls: `GET /api/v1/accounts/:account_id/outcome_groups \
        <https://canvas.instructure.com/doc/api/outcome_groups.html#method.outcome_groups_api.index>`_

        :returns: Paginated List of OutcomesGroups in the context.
        :rtype: :class:`canvasapi.paginated_list.PaginatedList` of
            :class:`canvasapi.outcome.OutcomeGroups`
        """
        from canvasapi.outcome import OutcomeGroup

        return PaginatedList(
            OutcomeGroup,
            self._requester,
            'GET',
            'accounts/{}/outcome_groups'.format(self.id)
        )

    def get_all_outcome_links_in_context(self):
        """
        Get all outcome links for context - BETA

        :calls: `GET /api/v1/accounts/:account_id/outcome_group_links \
        <https://canvas.instructure.com/doc/api/outcome_groups.html#method.outcome_groups_api.link_index>`_

        :returns: Paginated List of OutcomesLinks in the context.
        :rtype: :class:`canvasapi.paginated_list.PaginatedList` of
            :class:`canvasapi.outcome.OutcomeLink`
        """
        from canvasapi.outcome import OutcomeLink

        return PaginatedList(
            OutcomeLink,
            self._requester,
            'GET',
            'accounts/{}/outcome_group_links'.format(self.id)
        )

    def add_grading_standards(self, title, grading_scheme_entry, **kwargs):
        """
        Create a new grading standard for the account.

        :calls: `POST /api/v1/accounts/:account_id/grading_standards \
        <https://canvas.instructure.com/doc/api/grading_standards.html#method.grading_standards_api.create>`_

        :param title: The title for the Grading Standard
        :type title: str
        :param grading_scheme: A list of dictionaries containing keys for "name" and "value"
        :type grading_scheme: list[dict]
        :rtype: :class:`canvasapi.grading_standards.GradingStandard`
        """
        if not isinstance(grading_scheme_entry, list) or len(grading_scheme_entry) <= 0:
            raise ValueError("Param `grading_scheme_entry` must be a non-empty list.")

        for entry in grading_scheme_entry:
            if not isinstance(entry, dict):
                raise ValueError("grading_scheme_entry must consist of dictionaries.")
            if "name" not in entry or "value" not in entry:
                raise ValueError("Dictionaries with keys 'name' and 'value' are required.")
        kwargs["grading_scheme_entry"] = grading_scheme_entry

        response = self._requester.request(
            'POST',
            'accounts/%s/grading_standards' % (self.id),
            title=title,
            _kwargs=combine_kwargs(**kwargs)
        )

        return GradingStandard(self._requester, response.json())

    def get_grading_standards(self, **kwargs):
        """
        Get a PaginatedList of the grading standards available for the account.

        :calls: `GET /api/v1/accounts/:account_id/grading_standards \
        <https://canvas.instructure.com/doc/api/grading_standards.html#method.grading_standards_api.context_index>`_

        :rtype: :class:`canvasapi.paginated_list.PaginatedList` of
            :class:`canvasapi.grading_standards.GradingStandard`
        """

        return PaginatedList(
            GradingStandard,
            self._requester,
            'GET',
            'accounts/%s/grading_standards' % (self.id),
            _kwargs=combine_kwargs(**kwargs)
        )

    def get_single_grading_standard(self, grading_standard_id, **kwargs):
        """
        Get a single grading standard from the account.

        :calls: `GET /api/v1/accounts/:account_id/grading_standards/:grading_standard_id \
        <https://canvas.instructure.com/doc/api/grading_standards.html#method.grading_standards_api.context_show>`_

        :param grading_standard_id: The grading standard id
        :type grading_standard_id: int
        :rtype: :class:`canvasapi.grading_standards.GradingStandard`
        """

        response = self._requester.request(
            "GET",
            'accounts/%s/grading_standards/%d' % (self.id, grading_standard_id),
            _kwargs=combine_kwargs(**kwargs)
        )
        return GradingStandard(self._requester, response.json())

    def get_rubric(self, rubric_id, **kwargs):
        """
        Get a single rubric, based on rubric id.

        :calls: `GET /api/v1/accounts/:account_id/rubrics/:id \
        <https://canvas.instructure.com/doc/api/rubrics.html#method.rubrics_api.show>`_

        :param rubric_id: The ID of the rubric.
        :type rubric_id: int
        :rtype: :class:`canvasapi.rubric.Rubric`
        """
        response = self._requester.request(
            'GET',
            'accounts/%s/rubrics/%s' % (self.id, rubric_id),
            _kwargs=combine_kwargs(**kwargs)
        )

        return Rubric(self._requester, response.json())

    def list_rubrics(self, **kwargs):
        """
        Get the paginated list of active rubrics for the current account.

        .. warning::
            .. deprecated:: 0.10.0
                Use :func:`canvasapi.account.Account.get_rubrics` instead.

        :calls: `GET /api/v1/accounts/:account_id/rubrics \
        <https://canvas.instructure.com/doc/api/rubrics.html#method.rubrics_api.index>`_

        :rtype: :class:`canvasapi.paginated_list.PaginatedList` of
            :class:`canvasapi.rubric.Rubric`
        """
        warnings.warn(
            "`list_rubrics` is being deprecated and will be removed in a "
            "future version. Use `get_rubrics` instead.",
            DeprecationWarning
        )

        return self.get_rubrics(**kwargs)

    def get_rubrics(self, **kwargs):
        """
        Get the paginated list of active rubrics for the current account.

        :calls: `GET /api/v1/accounts/:account_id/rubrics \
        <https://canvas.instructure.com/doc/api/rubrics.html#method.rubrics_api.index>`_

        :rtype: :class:`canvasapi.paginated_list.PaginatedList` of
            :class:`canvasapi.rubric.Rubric`
        """
        return PaginatedList(
            Rubric,
            self._requester,
            'GET',
            'accounts/%s/rubrics' % (self.id),
            _kwargs=combine_kwargs(**kwargs)
        )

    def create_content_migration(self, migration_type, **kwargs):
        """
        Create a content migration.

        :calls: `POST /api/v1/accounts/:account_id/content_migrations \
        <https://canvas.instructure.com/doc/api/content_migrations.html#method.content_migrations.create>`_

        :param migration_type: The migrator type to use in this migration
        :type migration_type: str or :class:`canvasapi.content_migration.Migrator`

        :rtype: :class:`canvasapi.content_migration.ContentMigration`
        """
        from canvasapi.content_migration import ContentMigration, Migrator

        if isinstance(migration_type, Migrator):
            kwargs['migration_type'] = migration_type.type
        elif isinstance(migration_type, string_types):
            kwargs['migration_type'] = migration_type
        else:
            raise TypeError('Parameter migration_type must be of type Migrator or str')

        response = self._requester.request(
            'POST',
            'accounts/{}/content_migrations'.format(self.id),
            _kwargs=combine_kwargs(**kwargs)
        )

        response_json = response.json()
        response_json.update({'account_id': self.id})

        return ContentMigration(self._requester, response_json)

    def get_content_migration(self, content_migration, **kwargs):
        """
        Retrive a content migration by its ID

        :calls: `GET /api/v1/accounts/:account_id/content_migrations/:id \
        <https://canvas.instructure.com/doc/api/content_migrations.html#method.content_migrations.show>`_

        :param content_migration: The object or ID of the content migration to retrieve.
        :type contnet_migration: int, str or :class:`canvasapi.content_migration.ContentMigration`

        :rtype: :class:`canvasapi.content_migration.ContentMigration`
        """
        from canvasapi.content_migration import ContentMigration

        migration_id = obj_or_id(content_migration, "content_migration", (ContentMigration,))

        response = self._requester.request(
            'GET',
            'accounts/{}/content_migrations/{}'.format(self.id, migration_id),
            _kwargs=combine_kwargs(**kwargs)
        )

        response_json = response.json()
        response_json.update({'account_id': self.id})

        return ContentMigration(self._requester, response_json)

    def get_content_migrations(self, **kwargs):
        """
        List content migrations that the current account can view or manage.

        :calls: `GET /api/v1/accounts/:account_id/content_migrations/ \
        <https://canvas.instructure.com/doc/api/content_migrations.html#method.content_migrations.index>`_

        :rtype: :class:`canvasapi.paginated_list.PaginatedList` of
            :class:`canvasapi.content_migration.ContentMigration`
        """
        from canvasapi.content_migration import ContentMigration

        return PaginatedList(
            ContentMigration,
            self._requester,
            'GET',
            'accounts/{}/content_migrations'.format(self.id),
            {'account_id': self.id},
            _kwargs=combine_kwargs(**kwargs)
        )

    def get_migration_systems(self, **kwargs):
        """
        Return a list of migration systems.

        :calls: `GET /api/v1/accounts/:account_id/content_migrations/migrators \
        <https://canvas.instructure.com/doc/api/content_migrations.html#method.content_migrations.available_migrators>`_

        :rtype: :class:`canvasapi.paginated_list.PaginatedList` of
            :class:`canvasapi.content_migration.Migrator`
        """
        from canvasapi.content_migration import Migrator

        return PaginatedList(
            Migrator,
            self._requester,
            'GET',
            'accounts/{}/content_migrations/migrators'.format(self.id),
            {'account_id': self.id},
            _kwargs=combine_kwargs(**kwargs)
        )

    def get_admins(self, **kwargs):
        """
        Get the paginated list of admins for the current account.

        :calls: `GET /api/v1/accounts/:account_id/admins \
        <https://canvas.instructure.com/doc/api/admins.html#method.admins.index>`_

        :rtype: :class:`canvasapi.paginated_list.PaginatedList` of :class:`canvasapi.account.Admin`
        """

        return PaginatedList(
            Admin,
            self._requester,
            'GET',
            'accounts/{}/admins'.format(self.id),
            _kwargs=combine_kwargs(**kwargs)
        )

<<<<<<< HEAD
    def create_sis_import(self, file, **kwargs):
        """
        Create a new SIS import for the current account.

        :calls: `POST /api/v1/accounts/:account_id/sis_imports \
        <https://canvas.instructure.com/doc/api/sis_imports.html#method.sis_imports_api.create>`_

        :param file: A file handler or path of the file to import.
        :type file: file or str

        :rtype: :class:`canvasapi.sis_import.SisImport`
        """

        if isinstance(file, string_types):
            if not os.path.exists(file):
                raise IOError('File ' + file + ' does not exist.')
            with open(file, 'rb') as f:
                response = self._requester.request(
                    'POST',
                    'accounts/{}/sis_imports'.format(self.id),
                    files={'attachment': f},
                    _kwargs=combine_kwargs(**kwargs)
                )
        else:
            response = self._requester.request(
                'POST',
                'accounts/{}/sis_imports'.format(self.id),
                files={'attachment': file},
                _kwargs=combine_kwargs(**kwargs)
            )

        response_json = response.json()
        response_json.update({'account_id': self.id})

        return SisImport(self._requester, response_json)

    def get_sis_import(self, sis_import, **kwargs):
        """
        Retrieve information on an individual SIS import from this account.

        :calls: `GET /api/v1/accounts/:account_id/sis_imports/:id \
        <https://canvas.instructure.com/doc/api/sis_imports.html#method.sis_imports_api.show>`_

        :param sis_import: The object or ID of the sis_import to retrieve.
        :type sis_import: int, str or :class:`canvasapi.sis_import.SisImport`

        :rtype: :class:`canvasapi.sis_import.SisImport`
        """
        sis_import_id = obj_or_id(sis_import, "sis_import", (SisImport,))

        response = self._requester.request(
            'GET',
            'accounts/{}/sis_imports/{}'.format(self.id, sis_import_id),
            _kwargs=combine_kwargs(**kwargs)
        )

        response_json = response.json()
        response_json.update({'account_id': self.id})

        return SisImport(self._requester, response_json)

    def get_sis_imports(self, **kwargs):
        """
        Get the paginated list of SIS imports for the current account.

        :calls: `GET /api/v1/accounts/:account_id/sis_imports \
        <https://canvas.instructure.com/doc/api/sis_imports.html#method.sis_imports_api.index>`_

        :rtype: :class:`canvasapi.paginated_list.PaginatedList` of
            :class:`canvasapi.sis_import.SisImport`
        """

        return PaginatedList(
            SisImport,
            self._requester,
            'GET',
            'accounts/{}/sis_imports'.format(self.id),
            {'account_id': self.id},
            _root='sis_imports',
            _kwargs=combine_kwargs(**kwargs)
        )

    def get_sis_imports_running(self, **kwargs):
        """
        Get the paginated list of running SIS imports for the current account.

        :calls: `GET /api/v1/accounts/:account_id/sis_imports/importing \
        <https://canvas.instructure.com/doc/api/sis_imports.html#method.sis_imports_api.importing>`_

        :rtype: :class:`canvasapi.paginated_list.PaginatedList`
            of :class:`canvasapi.sis_import.SisImport`
        """

        return PaginatedList(
            SisImport,
            self._requester,
            'GET',
            'accounts/{}/sis_imports/importing'.format(self.id),
            {'account_id': self.id},
            _root='sis_imports',
            _kwargs=combine_kwargs(**kwargs)
        )

    def abort_sis_imports_pending(self, **kwargs):
        """
        Aborts all pending (created, but not processed or processing)
        SIS imports for the current account.

        :calls: `PUT /api/v1/accounts/:account_id/sis_imports/abort_all_pending \
        <https://canvas.instructure.com/doc/api/sis_imports.html#method.sis_imports_api.abort_all_pending>`_

        :returns: True if the API responds with aborted=True, False otherwise.
        :rtype: bool
        """
        response = self._requester.request(
            'PUT',
            'accounts/{}/sis_imports/abort_all_pending'.format(self.id),
            _kwargs=combine_kwargs(**kwargs)
        )

        return response.json().get('aborted', False)
=======
    def create_admin(self, user, **kwargs):
        """
        Flag an existing user as an admin of the current account.

        :calls: `POST /api/v1/accounts/:account_id/admins \
        <https://canvas.instructure.com/doc/api/admins.html#method.admins.create>`_

        :param user: The user object or ID to promote to admin.
        :type user: :class:`canvasapi.user.User` or int

        :rtype: :class:`canvasapi.account.Admin`
        """
        from canvasapi.user import User

        user_id = obj_or_id(user, "user", (User,))
        kwargs['user_id'] = user_id

        response = self._requester.request(
            'POST',
            'accounts/{}/admins'.format(self.id),
            _kwargs=combine_kwargs(**kwargs)
        )
        return Admin(self._requester, response.json())
>>>>>>> a1ee2e27


@python_2_unicode_compatible
class AccountNotification(CanvasObject):

    def __str__(self):  # pragma: no cover
        return "{}".format(self.subject)


@python_2_unicode_compatible
class AccountReport(CanvasObject):

    def __str__(self):  # pragma: no cover
        return "{} ({})".format(self.report, self.id)


@python_2_unicode_compatible
class Role(CanvasObject):

    def __str__(self):  # pragma: no cover
        return "{} ({})".format(self.label, self.base_role_type)


@python_2_unicode_compatible
class SSOSettings(CanvasObject):

    def __str__(self):  # pragma: no cover
        return"{} ({})".format(self.login_handle_name, self.change_password_url)


@python_2_unicode_compatible
class Admin(CanvasObject):

    def __str__(self):  # pragma: no cover
        return "{} {} ({})".format(self.user['name'], self.user['id'], self.id)<|MERGE_RESOLUTION|>--- conflicted
+++ resolved
@@ -1450,7 +1450,6 @@
             _kwargs=combine_kwargs(**kwargs)
         )
 
-<<<<<<< HEAD
     def create_sis_import(self, file, **kwargs):
         """
         Create a new SIS import for the current account.
@@ -1572,7 +1571,7 @@
         )
 
         return response.json().get('aborted', False)
-=======
+
     def create_admin(self, user, **kwargs):
         """
         Flag an existing user as an admin of the current account.
@@ -1596,7 +1595,6 @@
             _kwargs=combine_kwargs(**kwargs)
         )
         return Admin(self._requester, response.json())
->>>>>>> a1ee2e27
 
 
 @python_2_unicode_compatible
