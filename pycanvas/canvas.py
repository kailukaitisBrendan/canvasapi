--- conflicted
+++ resolved
@@ -1,4 +1,3 @@
-from pycanvas.exceptions import RequiredFieldMissing
 from pycanvas.account import Account
 from pycanvas.course import Course
 from pycanvas.exceptions import RequiredFieldMissing
@@ -572,12 +571,8 @@
         :calls: `GET /api/v1/calendar_events \
         <https://canvas.instructure.com/doc/api/calendar_events.html#method.calendar_events_api.index>`_
 
-<<<<<<< HEAD
-        :rtype: :class:`pycanvas.paginated_list.PaginatedList` of :class:`pycanvas.calendar_event.CalendarEvent`
-=======
         :rtype: :class:`pycanvas.paginated_list.PaginatedList` of
             :class:`pycanvas.calendar_event.CalendarEvent`
->>>>>>> 4f350dce
         """
         from pycanvas.calendar_event import CalendarEvent
 
@@ -642,12 +637,8 @@
         :calls: `GET /api/v1/appointment_groups \
         <https://canvas.instructure.com/doc/api/appointment_groups.html#method.appointment_groups.index>`_
 
-<<<<<<< HEAD
-        :rtype: :class:`pycanvas.paginated_list.PaginatedList` of :class:`pycanvas.appointment_group.AppointmentGroup`
-=======
         :rtype: :class:`pycanvas.paginated_list.PaginatedList` of
             :class:`pycanvas.appointment_group.AppointmentGroup`
->>>>>>> 4f350dce
         """
         from pycanvas.appointment_group import AppointmentGroup
 
@@ -678,24 +669,15 @@
         )
         return AppointmentGroup(self.__requester, response.json())
 
-<<<<<<< HEAD
-    def create_appointment_group(self, appt_group, **kwargs):
-=======
     def create_appointment_group(self, appointment_group, **kwargs):
->>>>>>> 4f350dce
         """
         Create a new Appointment Group.
 
         :calls: `POST /api/v1/appointment_groups \
         <https://canvas.instructure.com/doc/api/appointment_groups.html#method.appointment_groups.create>`_
 
-<<<<<<< HEAD
-        :param appt_group: The attributes of the appointment group.
-        :type appt_group: `dict`
-=======
         :param appointment_group: The attributes of the appointment group.
         :type appointment_group: `dict`
->>>>>>> 4f350dce
         :param title: The title of the appointment group.
         :type title: `str`
         :rtype: :class:`pycanvas.appointment_group.AppointmentGroup
@@ -703,25 +685,6 @@
         from pycanvas.appointment_group import AppointmentGroup
 
         if (
-<<<<<<< HEAD
-                isinstance(appt_group, dict) and
-                'context_codes' in appt_group and
-                'title' in appt_group
-        ):
-            kwargs['appointment_group'] = appt_group
-
-        elif (
-            isinstance(appt_group, dict) and
-            'context_codes' not in appt_group
-        ):
-            raise RequiredFieldMissing(
-                "Dictionary with key 'appt_group'"
-                " is missing key 'context_codes'."
-            )
-
-        elif isinstance(appt_group, dict) and 'title' not in appt_group:
-            raise RequiredFieldMissing("Dictionary with key 'appt_group' is missing key 'title'.")
-=======
                 isinstance(appointment_group, dict) and
                 'context_codes' in appointment_group and
                 'title' in appointment_group
@@ -738,7 +701,6 @@
 
         elif isinstance(appointment_group, dict) and 'title' not in appointment_group:
             raise RequiredFieldMissing("Dictionary with key 'title' is missing.")
->>>>>>> 4f350dce
 
         response = self.__requester.request(
             'POST',
