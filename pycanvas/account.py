--- conflicted
+++ resolved
@@ -311,14 +311,6 @@
             return False
 
     def enroll_by_id(self, enrollment_id, **kwargs):
-<<<<<<< HEAD
-=======
-        """
-        Get an enrollment object by id
-        :calls: `GET /api/v1/accounts/:account_id/enrollments/:id
-        <https://canvas.instructure.com/doc/api/enrollments.html#method.enrollments_api.show>
-        :rtype: enrollment
->>>>>>> 2763242a
         """
         Get an enrollment object by ID.
 
@@ -329,6 +321,8 @@
         :type enrollment_id: int
         :rtype: :class:`pycanvas.enrollment.Enrollment`
         """
+        from enrollment import Enrollment
+
         response = self._requester.request(
             'GET',
             'accounts/%s/enrollments/%s' % (self.id, enrollment_id),
