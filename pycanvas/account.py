--- conflicted
+++ resolved
@@ -76,16 +76,10 @@
         """
         Add a new sub-account to a given account.
 
-<<<<<<< HEAD
         :calls: `POST /api/v1/accounts/:account_id/sub_accounts \
         <https://canvas.instructure.com/doc/api/accounts.html#method.accounts.create>`_
 
         :rtype: :class:`pycanvas.account.Account`
-=======
-        :calls: `POST /api/v1/accounts/:account_id/sub_accounts
-        <https://canvas.instructure.com/doc/api/accounts.html#method.sub_accounts.create>`
-        :rtype: :class:`Account`
->>>>>>> 189e9dce
         """
         if isinstance(account, dict) and 'name' in account:
             kwargs['account'] = account
@@ -317,15 +311,17 @@
         else:
             return False
 
-    def enroll_by_id(self, id, enrollment_id, **kwargs):
-        """
-        Get an enrollment object by id
-        :calls: `GET /api/v1/accounts/:account_id/enrollments/:id
-        <https://canvas.instructure.com/doc/api/enrollments.html#method.enrollments_api.show>
-        :rtype: enrollment
-        """
-        from enrollment import Enrollment
-
+    def enroll_by_id(self, enrollment_id, **kwargs):
+        """
+        Get an enrollment object by ID.
+
+        :calls: `GET /api/v1/accounts/:account_id/enrollments/:id \
+        <https://canvas.instructure.com/doc/api/enrollments.html#method.enrollments_api.show>`_
+
+        :param enrollment_id: The ID of the enrollment to retrieve.
+        :type enrollment_id: int
+        :rtype: :class:`pycanvas.enrollment.Enrollment`
+        """
         response = self._requester.request(
             'GET',
             'accounts/%s/enrollments/%s' % (self.id, enrollment_id),
