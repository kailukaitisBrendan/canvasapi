from canvas_object import CanvasObject
from paginated_list import PaginatedList
from util import combine_kwargs, obj_or_id


class User(CanvasObject):

    def __str__(self):
        return "%s" % (self.name)

    def get_profile(self, **kwargs):
        """
        Get a user's profile.

        :calls: `GET /api/v1/user/:id <https://canvas.instructure.com/doc/api/users.html#method.profile.settings>`
        :rtype: dict
        """
        response = self._requester.request(
            'GET',
            'users/%s/profile' % (self.id)
        )
        return response.json()

    def get_page_views(self):
        """
        Get a user's pageviews.

        :calls: `GET /api/v1/users/:user_id/page_views <https://canvas.instructure.com/doc/api/users.html#method.page_views.index>`
        :rtype :class:`pycanvas.user.User`
        """
        from page_view import PageView

        return PaginatedList(
            PageView,
            self._requester,
            'GET',
            'users/%s/page_views' % (self.id)
        )

    def get_courses(self):
        """
        Get a user's courses.

        :calls: `GET /api/v1/users/:user_id/courses
        <https://canvas.instructure.com/doc/api/courses.html#method.courses.user_index>`
        :rtype: list
        """
        from course import Course

        return PaginatedList(
            Course,
            self._requester,
            'GET',
            'users/%s/courses' % (self.id)
        )

    def get_missing_submissions(self):
        """
        Returns past-due assignments for which the student does not
        have a submission.

        :calls: `GET /api/v1/users/:user_id/missing_submissions
        <https://canvas.instructure.com/doc/api/users.html#method.users.missing_submissions>`
        :rtype: :class:`PaginatedList` of :class:`Assignment`
        """
        from assignment import Assignment

        return PaginatedList(
            Assignment,
            self._requester,
            'GET',
            'users/%s/missing_submissions' % (self.id)
        )

    def update_settings(self, **kwargs):
        """
        Update an existing user's settings.

        :calls: `PUT /api/v1/users/:id/settings
        <https://canvas.instructure.com/doc/api/users.html#method.users.settings>`
        :rtype: dict
        """
        response = self._requester.request(
            'PUT',
            'users/%s/settings' % (self.id),
            **combine_kwargs(**kwargs)
        )
        return response.json()

    def get_color(self, asset_string):
        """
        Returns the custom colors that have been saved for a user for a given context.

        The `asset_string` parameter should be in the format 'context_id', for example 'course_42'.

        :calls: `GET /api/v1/users/:id/colors/:asset_string
        <https://canvas.instructure.com/doc/api/users.html#method.users.get_custom_color>`
        :param asset_string: string
        :rtype: dict
        """
        response = self._requester.request(
            'GET',
            'users/%s/colors/%s' % (self.id, asset_string)
        )
        return response.json()

    def get_colors(self):
        """
        Returns all custom colors that have been saved for a user.

        :calls: `GET /api/v1/users/:id/colors
        <https://canvas.instructure.com/doc/api/users.html#method.users.get_custom_colors>`
        :rtype: dict
        """
        response = self._requester.request(
            'GET',
            'users/%s/colors' % (self.id)
        )
        return response.json()

    def update_color(self, asset_string, hexcode):
        """
        Updates a custom color for a user for a given context. This allows colors for the calendar and elsewhere to be customized on a user basis.

        The `asset_string` parameter should be in the format 'context_id', for example 'course_42'.
        The `hexcode` parameter need not include the '#'.

        :calls: `PUT /api/v1/users/:id/colors/:asset_string
        <https://canvas.instructure.com/doc/api/users.html#method.users.set_custom_color>`
        :param asset_string: string
        :param hexcode: string
        :rtype: dict
        """
        response = self._requester.request(
            'PUT',
            'users/%s/colors/%s' % (self.id, asset_string),
            hexcode=hexcode
        )
        return response.json()

    def edit(self, **kwargs):
        """
        Modify an existing user.


        :calls: `PUT /api/v1/users/:id
        <https://canvas.instructure.com/doc/api/users.html#method.users.update>`
        :rtype: :class:`User`
        """
        response = self._requester.request(
            'PUT',
            'users/%s' % (self.id),
            **combine_kwargs(**kwargs)
        )
        super(User, self).set_attributes(response.json())
        return self

    def merge_into(self, destination_user):
        """
        Merge a user into another user.

        :calls: `PUT /api/v1/users/:id/merge_into/:destination_user_id
        <https://canvas.instructure.com/doc/api/users.html#method.users.merge_into>`
        :param destination_user: :class:`User` or int
        :rtype: :class:`User`
        """
        dest_user_id = obj_or_id(destination_user, 'destination_user', (User, ))

        response = self._requester.request(
            'PUT',
            'users/%s/merge_into/%s' % (self.id, dest_user_id),
        )
        super(User, self).set_attributes(response.json())
        return self

    def get_avatars(self):
        """
        Retrieve the possible user avatar options that can be set with the user update endpoint.

        :calls: `GET /api/v1/users/:user_id/avatars
        <https://canvas.instructure.com/doc/api/users.html#method.profile.profile_pics>`
        :rtype: :class:`PaginatedList` of :class:`Avatar`
        """
        from avatar import Avatar

        return PaginatedList(
            Avatar,
            self._requester,
            'GET',
<<<<<<< HEAD
            '/users/%s/avatars' % (self.id)
        )

    def list_enrollments(self):
        """
        Lists all of the enrollments for a user.

        :calls: `GET /api/v1/users/:user_id/enrollments`
        <https://canvas.instructure.com/doc/api/enrollments.html#method.enrollments_api.index>
        :rtype: :class:`PaginatedList` of :class:`Enrollment`
        """
        from enrollment import Enrollment

        return PaginatedList(
            Enrollment,
            self._requester,
            'GET',
            'users/%s/enrollments' % (self.id)
=======
            'users/%s/avatars' % (self.id)
        )

    def get_assignments(self, course_id):
        """
        Returns the list of assignments for the specified user if the current
        user has rights to view. See List assignments for valid arguments.

        :calls: `GET /api/v1/users/:user_id/courses/:course_id/assignments`
        :rtype: :class:`PaginatedList` of :class:`Assignment`
        """
        from assignment import Assignment

        return PaginatedList(
            Assignment,
            self._requester,
            'GET',
            'users/%s/courses/%s/assignments' % (self.id, course_id)
>>>>>>> a384b233
        )<|MERGE_RESOLUTION|>--- conflicted
+++ resolved
@@ -187,8 +187,24 @@
             Avatar,
             self._requester,
             'GET',
-<<<<<<< HEAD
-            '/users/%s/avatars' % (self.id)
+            'users/%s/avatars' % (self.id)
+        )
+
+    def get_assignments(self, course_id):
+        """
+        Returns the list of assignments for the specified user if the current
+        user has rights to view. See List assignments for valid arguments.
+
+        :calls: `GET /api/v1/users/:user_id/courses/:course_id/assignments`
+        :rtype: :class:`PaginatedList` of :class:`Assignment`
+        """
+        from assignment import Assignment
+
+        return PaginatedList(
+            Assignment,
+            self._requester,
+            'GET',
+            'users/%s/courses/%s/assignments' % (self.id, course_id)
         )
 
     def list_enrollments(self):
@@ -206,24 +222,4 @@
             self._requester,
             'GET',
             'users/%s/enrollments' % (self.id)
-=======
-            'users/%s/avatars' % (self.id)
-        )
-
-    def get_assignments(self, course_id):
-        """
-        Returns the list of assignments for the specified user if the current
-        user has rights to view. See List assignments for valid arguments.
-
-        :calls: `GET /api/v1/users/:user_id/courses/:course_id/assignments`
-        :rtype: :class:`PaginatedList` of :class:`Assignment`
-        """
-        from assignment import Assignment
-
-        return PaginatedList(
-            Assignment,
-            self._requester,
-            'GET',
-            'users/%s/courses/%s/assignments' % (self.id, course_id)
->>>>>>> a384b233
         )