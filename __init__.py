<<<<<<< HEAD
# Order of import matters!
import exceptions
from requester import Requester
from canvas_object import CanvasObject
from course import Course
from user import User
from canvas import Canvas
import util
=======
import canvas
import canvas_object
import course
import requester
import user
import util

from canvas import Canvas
>>>>>>> 5c4bf679
<|MERGE_RESOLUTION|>--- conflicted
+++ resolved
@@ -1,13 +1,4 @@
-<<<<<<< HEAD
-# Order of import matters!
 import exceptions
-from requester import Requester
-from canvas_object import CanvasObject
-from course import Course
-from user import User
-from canvas import Canvas
-import util
-=======
 import canvas
 import canvas_object
 import course
@@ -15,5 +6,4 @@
 import user
 import util
 
-from canvas import Canvas
->>>>>>> 5c4bf679
+from canvas import Canvas