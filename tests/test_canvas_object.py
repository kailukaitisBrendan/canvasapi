--- conflicted
+++ resolved
@@ -22,14 +22,9 @@
             "start_at": "2012-05-05T00:00:00Z",
             "end_at": "2012-08-05",
             "offset_time": "2018-05-21T10:22:25+01:00",
-<<<<<<< HEAD
             "half_offset": "2018-05-21T13:52:25+04:30",
             "big_offset_time": "2018-05-21T23:22:25+14:00",
             "big_offset_neg": "2018-05-20T23:22:25-10:00",
-=======
-            "big_offset_time": "2018-05-21T23:22:25+14:00",
-            "big_offset_neg": "2018-05-20T23:22:25-10:00"
->>>>>>> 28cd1505
         }
 
         start_date = datetime.strptime(
@@ -58,11 +53,6 @@
         self.assertTrue(hasattr(self.canvas_object, "half_offset_date"))
         self.assertEqual(self.canvas_object.half_offset_date, offset_time)
 
-        self.assertTrue(hasattr(self.canvas_object, "big_offset_time_date"))
-        self.assertEqual(self.canvas_object.big_offset_time_date, offset_time)
-        self.assertTrue(hasattr(self.canvas_object, "big_offset_neg_date"))
-        self.assertEqual(self.canvas_object.big_offset_neg_date, offset_time)
-
     def test_set_attributes_invalid_date(self, m):
         attributes = {"start_at": "2017-01-01T00:00+00:00:00", "end_at": "2012-08-0"}
 
