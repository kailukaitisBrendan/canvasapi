--- conflicted
+++ resolved
@@ -22,12 +22,8 @@
 from canvasapi.group import Group, GroupCategory
 from canvasapi.module import Module
 from canvasapi.outcome import OutcomeGroup, OutcomeLink
-<<<<<<< HEAD
+from canvasapi.progress import Progress
 from canvasapi.quiz import Quiz, QuizExtension
-=======
-from canvasapi.progress import Progress
-from canvasapi.quiz import Quiz
->>>>>>> a368bef5
 from canvasapi.rubric import Rubric
 from canvasapi.section import Section
 from canvasapi.submission import Submission
@@ -1392,7 +1388,6 @@
         self.assertEqual(migration_systems[1].requires_file_upload, False)
         self.assertEqual(migration_systems[1].name, "Dummy Importer 02")
 
-<<<<<<< HEAD
     # set_quiz_extensions
     def test_set_quiz_extensions(self, m):
         register_uris({'course': ['set_quiz_extensions']}, m)
@@ -1436,7 +1431,7 @@
     def test_set_extensions_missing_key(self, m):
         with self.assertRaises(RequiredFieldMissing):
             self.course.set_quiz_extensions([{'extra_time': 60, 'extra_attempts': 3}])
-=======
+
     # submissions_bulk_update()
     def test_submissions_bulk_update(self, m):
         register_uris({'course': ['update_submissions']}, m)
@@ -1455,7 +1450,6 @@
         self.assertTrue(progress.context_type == "Course")
         progress = progress.query()
         self.assertTrue(progress.context_type == "Course")
->>>>>>> a368bef5
 
 
 @requests_mock.Mocker()
