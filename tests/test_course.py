--- conflicted
+++ resolved
@@ -10,11 +10,8 @@
 from pycanvas.course import Course, CourseNickname, Page
 from pycanvas.enrollment import Enrollment
 from pycanvas.exceptions import ResourceDoesNotExist, RequiredFieldMissing
-<<<<<<< HEAD
+from pycanvas.external_tool import ExternalTool
 from pycanvas.group import Group, GroupCategories
-=======
-from pycanvas.external_tool import ExternalTool
->>>>>>> a98b9e89
 from pycanvas.module import Module
 from pycanvas.quiz import Quiz
 from pycanvas.section import Section
@@ -37,19 +34,11 @@
                 'get_pages', 'get_pages2', 'get_quiz', 'get_recent_students',
                 'get_recent_students_p2', 'get_section', 'get_user',
                 'get_user_id_type', 'get_users', 'get_users_p2',
-<<<<<<< HEAD
                 'list_enrollments', 'list_enrollments_2', 'list_modules', 'list_groups_context',
                 'list_modules2', 'list_sections', 'list_sections2', 'list_quizzes', 'list_quizzes2',
                 'list_groups_context2', 'preview_html', 'reactivate_enrollment', 'reset', 'settings',
                 'show_front_page', 'update', 'update_settings', 'upload',
                 'upload_final', 'create_group_category', 'list_group_categories'
-=======
-                'list_enrollments', 'list_enrollments_2', 'list_modules',
-                'list_modules2', 'list_sections', 'list_sections2',
-                'list_quizzes', 'list_quizzes2', 'preview_html', 'reset',
-                'settings', 'show_front_page', 'update', 'update_settings',
-                'upload', 'upload_final'
->>>>>>> a98b9e89
             ],
             'external_tool': ['get_by_id_course'],
             'quiz': ['get_by_id'],
